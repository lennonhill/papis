#!/usr/bin/env python
# -*- coding: utf-8 -*-
#
# Heavily adapted for papis from
#   author: François-Xavier Coudert
#   license: MIT License
#   src: https://github.com/fxcoudert/tools/blob/master/doi2bib
#
from __future__ import unicode_literals
import logging
logger = logging.getLogger("crossref")
logger.debug("importing")

import unicodedata
import re
from string import ascii_lowercase
import papis.config
import papis.utils

# CrossRef queries
#
# CrossRef documentation comes from here:
# http://labs.crossref.org/site/quick_and_dirty_api_guide.html
#
# You need a CrossRef API key.
#
CROSSREF_KEY = "fx.coudert@chimie-paristech.fr"
CROSSREF_KEY = "a.gallo@fkf.mpg.de"
#
# Using Google allows one to find other API keys:
# zter:zter321
# ourl_rdmpage:peacrab
# egon@spenglr.com
# s_allannz@yahoo.com
# dollar10boy@hotmail.com

# LaTeX accents replacement
latex_accents = {
    "à": "\\`a",  # Grave accent
    "è": "\\`e",
    "ì": "\\`{\\i}",
    "ò": "\\`o",
    "ù": "\\`u",
    "ỳ": "\\`y",
    "À": "\\`A",
    "È": "\\`E",
    "Ì": "\\`{\\I}",
    "Ò": "\\`O",
    "Ù": "\\`U",
    "Ỳ": "\\`Y",
    "á": "\\'a",  # Acute accent
    "ć": "\\'c",
    "é": "\\'e",
    "í": "\\'{\\i}",
    "ó": "\\'o",
    "ú": "\\'u",
    "ý": "\\'y",
    "Á": "\\'A",
    "É": "\\'E",
    "Í": "\\'{\\I}",
    "Ó": "\\'O",
    "Ú": "\\'U",
    "Ý": "\\'Y",
    "â": "\\^a",  # Circumflex
    "ê": "\\^e",
    "î": "\\^{\\i}",
    "ô": "\\^o",
    "û": "\\^u",
    "ŷ": "\\^y",
    "Â": "\\^A",
    "Ê": "\\^E",
    "Î": "\\^{\\I}",
    "Ô": "\\^O",
    "Û": "\\^U",
    "Ŷ": "\\^Y",
    "ä": "\\\"a",  # Umlaut or dieresis
    "ë": "\\\"e",
    "ï": "\\\"{\\i}",
    "ö": "\\\"o",
    "ü": "\\\"u",
    "ÿ": "\\\"y",
    "Ä": "\\\"A",
    "Ë": "\\\"E",
    "Ï": "\\\"{\\I}",
    "Ö": "\\\"O",
    "Ü": "\\\"U",
    "Ÿ": "\\\"Y",
    "ã": "\\~{a}",  # Tilde
    "ñ": "\\~{n}",
    "ă": "\\u{a}",  # Breve
    "ĕ": "\\u{e}",
    "ŏ": "\\u{o}",
    "š": "\\v{s}",  # Caron
    "č": "\\v{c}",
    "ç": "\\c{c}",  # Cedilla
    "Ç": "\\c{C}",
    "œ": "{\\oe}",  # Ligatures
    "Œ": "{\\OE}",
    "æ": "{\\ae}",
    "Æ": "{\\AE}",
    "å": "{\\aa}",
    "Å": "{\\AA}",
    "–": "--",  # Dashes
    "—": "---",
    "−": "--",
    "ø": "{\\o}",  # Misc latin-1 letters
    "Ø": "{\\O}",
    "ß": "{\\ss}",
    "¡": "{!`}",
    "¿": "{?`}",
    "\\": "\\\\",  # Characters that should be quoted
    "~": "\\~",
    "&": "\\&",
    "$": "\\$",
    "{": "\\{",
    "}": "\\}",
    "%": "\\%",
    "#": "\\#",
    "_": "\\_",
    "≥": "$\\ge$",  # Math operators
    "≤": "$\\le$",
    "≠": "$\\neq$",
    "©": "\copyright",  # Misc
    "ı": "{\\i}",
    "α": "$\\alpha$",
    "β": "$\\beta$",
    "γ": "$\\gamma$",
    "δ": "$\\delta$",
    "ε": "$\\epsilon$",
    "η": "$\\eta$",
    "θ": "$\\theta$",
    "λ": "$\\lambda$",
    "µ": "$\\mu$",
    "ν": "$\\nu$",
    "π": "$\\pi$",
    "σ": "$\\sigma$",
    "τ": "$\\tau$",
    "φ": "$\\phi$",
    "χ": "$\\chi$",
    "ψ": "$\\psi$",
    "ω": "$\\omega$",
    "°": "$\\deg$",
    "‘": "`",  # Quotes
    "’": "'",
    "′": "$^\\prime$",
    "“": "``",
    "”": "''",
    "‚": ",",
    "„": ",,",
    "\xa0": " ",     # Unprintable characters
}


def crossref_data_to_papis_data(data):
    if "author" in data.keys():
        authors = []
        for author in data["author"]:
            if "given" in author.keys() and "family" in author.keys():
                authors.append(
                    dict(given_name=author["given"], surname=author["family"])
                )
        data["author_list"] = authors
        data["author"] = ",".join(
            ["{a[given_name]} {a[surname]}".format(a=a) for a in authors]
        )
    if 'title' in data.keys():
        data["title"] = " ".join(data['title'])
    if 'DOI' in data.keys():
        data["doi"] = data["DOI"]
        del data["DOI"]
    if 'URL' in data.keys():
        data["url"] = data["URL"]
        del data["URL"]
    return data


def get_data(query="", author="", year="", title="", max_results=20):
    import habanero
    cr = habanero.Crossref()
    results = cr.works(
        query=query,
        limit=max_results,
        query_author=author,
        #TODO: really figure out how to include year
        query_bibliographic=str(year),
        #filter={'from-pub-date': '{}-1-1'.format(year) if year else ''},
        #sort='published',
        query_title=title
    )
    return [
        crossref_data_to_papis_data(d) for d in results["message"]["items"]
    ]


def replace_latex_accents(string):
    s = unicodedata.normalize('NFC', string)
    return "".join([latex_accents[c] if c in latex_accents else c for c in s])


def validate_doi(doi):
    """We check that the DOI can be resolved by official means.  If so, we
    return the resolved URL, otherwise, we return None (which means the DOI is
    invalid).

    :param doi: Doi identificator
    :type  doi: str
    """
<<<<<<< HEAD
    from urllib.request import urlopen, Request
=======
    from urllib.request import urlopen
>>>>>>> b97d0e1c
    handle_url = "https://doi.org/" + doi
    logger.debug('handle url %s' % handle_url)
    try:
        handle = urlopen(handle_url)
    except:  # What exception are we catching?
        return None

    resolvedURL = handle.geturl()
    logger.debug('resolved url %s' % resolvedURL)
    if resolvedURL[0:16] == "https://doi.org/":
<<<<<<< HEAD
      return None
=======
        return None
>>>>>>> b97d0e1c
    else:
        return resolvedURL


def get_citation_info_from_results(container):
    """This function retrieves the citations from the container's answer

    :param container: xml information
    :returns: Dictionary with information to be added
    :rtype:  dict

    """
    citations_info = dict(citations=[])
    logger.debug("Getting citations..")

    for node in container.getElementsByTagName("citation"):
        citation = dict()
        # Some documents do not have a doi:
        doi_node = node.getElementsByTagName('doi')
        if len(doi_node) == 0:
            continue
        doi = doi_node[0].firstChild.data
        citation['doi'] = doi
        citations_info['citations'].append(citation)

    return citations_info


def get_author_info_from_results(container):
    """This function retrieves the authors from the container answer

    :param container: xml information
    :returns: Dictionary with information to be added
    :rtype:  dict

    """
    logger.debug("Getting authors..")
    authors_info = dict(author_list=[], author=None)

    for node in container.getElementsByTagName("person_name"):
        author = dict()
        surname = node.getElementsByTagName('surname')[0].firstChild.data
        given_name = node.getElementsByTagName('given_name')[0].firstChild.data
        author['surname'] = surname
        author['given_name'] = given_name
        authors_info['author_list'].append(author)

    authors_info['author'] = papis.config.get('multiple-authors-separator')\
        .join([
            papis.config.get("multiple-authors-format").format(au=author)
            for author in authors_info['author_list']
        ])

    return authors_info


def get_cross_ref(doi):
    """Get the XML from CrossRef
    """
    global CROSSREF_KEY
    global logger
    import xml.dom.minidom
    from urllib.parse import urlencode
    from urllib.request import urlopen, Request
    params = urlencode({
        "id": "doi:" + doi,
        "noredirect": "true",
        "pid": CROSSREF_KEY,
        "format": "unixref"
    })
    req_url = "http://www.crossref.org/openurl/?" + params
    url = Request(
        req_url,
        headers={
            'User-Agent': papis.config.get('user-agent')
        }
    )
    doc = urlopen(url).read()
    logger.debug("Request url: %s" % req_url)

    # Parse it
    doc = xml.dom.minidom.parseString(doc)
    records = doc.getElementsByTagName("journal")

    # No results. Is it a valid DOI?
    if len(records) == 0:
        res = validate_doi(doi)
        if res is None:
            raise Exception("Invalid DOI")
        else:
            raise Exception("Can't locate metadata")

    if (len(records) != 1):
        raise Exception("CrossRef returned more than one record")

    record = records[0]

    # helper functions
    def find_item_named(container, name):
        obj_list = container.getElementsByTagName(name)
        if (len(obj_list) == 0):
            return None
        else:
            return obj_list[0]

    def data(node):
        if node is None:
            return None
        else:
            return node.firstChild.data

    res = dict()

    # JOURNAL INFO
    journal = find_item_named(record, "journal_metadata")
    if journal:
        res["full_journal_title"] = data(
            find_item_named(journal, "full_title"))
        res["abbrev_journal_title"] = data(
            find_item_named(journal, "abbrev_title"))

    # VOLUME INFO
    issue = find_item_named(record, "journal_issue")
    res["issue"] = data(find_item_named(issue, "issue"))
    res["volume"] = data(find_item_named(issue, "volume"))
    res["year"] = data(find_item_named(issue, "year"))

    # URLS INFO
    doi_resources = record\
        .getElementsByTagName('doi_data')[0]\
        .getElementsByTagName('item')
    for resource in doi_resources:
        if resource.hasAttribute('crawler'):
            key = papis.config.get('doc-url-key-name')
        else:
            key = 'url'
        if key:
            res[key] = resource.getElementsByTagName('resource')[0]\
                .firstChild.data
        key = False

    # OTHER INFO
    other = find_item_named(record, "journal_article")
    res["title"] = data(find_item_named(other, "title")).replace("\n", "")
    res["first_page"] = data(find_item_named(other, "first_page"))
    res["last_page"] = data(find_item_named(other, "last_page"))
    if res["first_page"] is not None and res["last_page"] is not None:
        res['pages'] = res["first_page"] + "--" + res["last_page"]
    else:
        del res['first_page']
        del res['last_page']
    res["doi"] = data(find_item_named(other, "doi"))
    if res["year"] is None:
        res["year"] = data(find_item_named(other, "year"))

    # AUTHOR INFO
    res.update(get_author_info_from_results(record))

    # CITATION INFO
    res.update(get_citation_info_from_results(record))

    # REFERENCE BUILDING
    res['ref'] = papis.utils.format_doc(papis.config.get("ref-format"), res)

    # Check if reference field with the same tag already exists
    documents = papis.api.get_documents_in_lib(
        'papers',
    )
    ref_list = [doc['ref'] for doc in documents]

    if res['ref'] in ref_list:
        m = papis.utils.create_identifier(ascii_lowercase)
        while True:
            append_string = next(m)
            # Check if appended tag already exists
            if str(res['ref'] + '{}').format(append_string) in ref_list:
                continue            # It does? Keep checking.
            # If it doesn't...
            else:
                # ...make this the new ref tag value
                res['ref'] = str(res['ref'] + '{}').format(append_string)
                break

    # Journal checking
    # If the key journal does not exist check for abbrev_journal_title
    # and full_journal_title and set it then to one of them
    if 'journal' not in res.keys():
        for key in ['abbrev_journal_title', 'full_journal_title']:
            if key in res.keys():
                res['journal'] = res[key]

    return res


def get_clean_doi(doi):
    """Check if doi is actually a url and in that case just get
    the exact doi.

    :doi: String containing a doi
    :returns: The pure doi

    >>> get_clean_doi('http://dx.doi.org/10.1063%2F1.881498')
    '10.1063/1.881498'
    >>> get_clean_doi('http://dx.doi.org/10.1063/1.881498')
    '10.1063/1.881498'
    >>> get_clean_doi('10.1063%2F1.881498')
    '10.1063/1.881498'
    >>> get_clean_doi('10.1063/1.881498')
    '10.1063/1.881498'
    >>> get_clean_doi(\
            'http://physicstoday.scitation.org/doi/10.1063/1.uniau12/abstract'\
        )
    '10.1063/1.uniau12'
    >>> get_clean_doi(\
            'http://scitation.org/doi/10.1063/1.uniau12/abstract?as=234' \
        )
    '10.1063/1.uniau12'
    >>> get_clean_doi('http://physicstoday.scitation.org/doi/10.1063/1.881498')
    '10.1063/1.881498'
    >>> get_clean_doi(\
            'https://doi.org/10.1093/analys/anw053' \
        )
    '10.1093/analys/anw053'
    >>> get_clean_doi(\
            'http://physicstoday.scitation.org/doi/10.1063/1.881498?asdfwer' \
        )
    '10.1063/1.881498'
    """
    mdoi = re.match(
        r'^([^?/&%$^]+)(/|%2F)([^?&%$^]+).*',
        re.sub(
            r'.*doi(.org)?/', '',
            doi.replace("/abstract", "")
        )
    )
    if mdoi:
        return mdoi.group(1) + '/' + mdoi.group(3)
    else:
        return None


def doi_to_data(doi):
    """Search through crossref and get a dictionary containing the data

    :param doi: Doi identificator
    :type  doi: str
    :returns: Dictionary containing the data

    """
    global logger
    doi = get_clean_doi(doi)
    try:
        data = get_cross_ref(doi)
    except Exception as e:
        logger.error(
            "Couldn't resolve DOI '" + doi +
            "' through CrossRef: " + str(e) + "\n"
        )
        return dict()
    else:
        return data<|MERGE_RESOLUTION|>--- conflicted
+++ resolved
@@ -205,11 +205,7 @@
     :param doi: Doi identificator
     :type  doi: str
     """
-<<<<<<< HEAD
-    from urllib.request import urlopen, Request
-=======
     from urllib.request import urlopen
->>>>>>> b97d0e1c
     handle_url = "https://doi.org/" + doi
     logger.debug('handle url %s' % handle_url)
     try:
@@ -220,11 +216,7 @@
     resolvedURL = handle.geturl()
     logger.debug('resolved url %s' % resolvedURL)
     if resolvedURL[0:16] == "https://doi.org/":
-<<<<<<< HEAD
-      return None
-=======
         return None
->>>>>>> b97d0e1c
     else:
         return resolvedURL
 
